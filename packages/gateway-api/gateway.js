/**
 * API Gateway with Microservice Proxying
 * Handles authentication, authorization, and routing to downstream services
 */
import Fastify from 'fastify';
import { PrismaClient } from '@prisma/client';
import { randomUUID } from 'crypto';
import bcrypt from 'bcryptjs';
import { swaggerOptions, swaggerUiOptions } from './config/swagger.js';
import * as schemas from './src/schemas/index.js';

// Configuration
const config = {
  port: process.env.GATEWAY_PORT || 3000,
  host: process.env.GATEWAY_HOST || '0.0.0.0',
  jwtSecret:
    process.env.JWT_SECRET || 'your-secret-key-change-this-in-production',
  jwtExpiration: process.env.JWT_EXPIRATION || '24h',
  services: {
    comments: {
      url: process.env.COMMENTS_SERVICE_URL || 'http://localhost:3001',
      prefix: '/api/comments',
    },
    users: {
      url: process.env.USER_SERVICE_URL || 'http://localhost:3002',
      prefix: '/api/users',
    },
    sahab: {
      url: process.env.SAHAB_SERVICE_URL || 'http://localhost:3003',
      prefix: '/api/sahab',
    },
  },
};

// Initialize Fastify
const fastify = Fastify({
  logger:
    process.env.NODE_ENV === 'development'
      ? true
      : {
          level: process.env.LOG_LEVEL || 'info',
        },
});

// Global error handler
fastify.setErrorHandler(async (error, request, reply) => {
  fastify.log.error(error);

  // JWT specific errors
  if (error.code === 'FST_JWT_NO_AUTHORIZATION_IN_HEADER') {
    return reply.status(401).send({
      success: false,
      error: 'Authorization header missing',
      timestamp: new Date().toISOString(),
    });
  }

  if (error.code === 'FST_JWT_BAD_REQUEST') {
    return reply.status(401).send({
      success: false,
      error: 'Invalid token format',
      timestamp: new Date().toISOString(),
    });
  }

  // Validation errors
  if (error.validation) {
    return reply.status(400).send({
      success: false,
      error: 'Validation failed',
      details: error.validation,
      timestamp: new Date().toISOString(),
    });
  }

  // Default error response
  const statusCode = error.statusCode || 500;
  return reply.status(statusCode).send({
    success: false,
    error: error.message || 'Internal server error',
    timestamp: new Date().toISOString(),
  });
});

// Register core plugins
await fastify.register(import('@fastify/sensible'));

await fastify.register(import('@fastify/cors'), {
  origin: (origin, callback) => {
    const hostname = new URL(origin || 'http://localhost').hostname;
    if (hostname === 'localhost' || hostname === '127.0.0.1' || !origin) {
      callback(null, true);
      return;
    }
    callback(new Error('Not allowed'), false);
  },
  credentials: true,
});

await fastify.register(import('@fastify/helmet'), {
  contentSecurityPolicy: false,
});

await fastify.register(import('@fastify/rate-limit'), {
  max: 1000,
  timeWindow: '1 minute',
  addHeaders: {
    'x-ratelimit-limit': true,
    'x-ratelimit-remaining': true,
    'x-ratelimit-reset': true,
  },
});

await fastify.register(import('@fastify/jwt'), {
  secret: config.jwtSecret,
  sign: {
    expiresIn: config.jwtExpiration,
  },
});

<<<<<<< HEAD
// Register Swagger plugins
await fastify.register(import('@fastify/swagger'), {
  openapi: {
    info: {
      title: 'Part Internship API Gateway',
      description:
        'High-performance Fastify-based API Gateway for microservices architecture',
      version: '2.0.0',
      contact: {
        name: 'API Support',
        email: 'support@part-internship.com',
      },
      license: {
        name: 'MIT',
        url: 'https://opensource.org/licenses/MIT',
      },
    },
    servers: [
      {
        url: `http://localhost:${config.port}`,
        description: 'Development server',
      },
    ],
    components: {
      securitySchemes: {
        bearerAuth: {
          type: 'http',
          scheme: 'bearer',
          bearerFormat: 'JWT',
        },
      },
    },
    tags: [
      { name: 'authentication', description: 'Authentication operations' },
      { name: 'health', description: 'Health check operations' },
      { name: 'recruitment', description: 'Recruitment service operations' },
      { name: 'users', description: 'User management operations' },
      { name: 'sahab', description: 'Sahab service operations' },
      { name: 'gateway', description: 'Gateway information' },
    ],
  },
});

await fastify.register(import('@fastify/swagger-ui'), {
  routePrefix: '/docs',
  uiConfig: {
    docExpansion: 'full',
    deepLinking: false,
    filter: true,
    showRequestHeaders: true,
    showCommonExtensions: true,
  },
  staticCSP: true,
  transformStaticCSP: header => header,
});
=======
// Register Swagger for API documentation
await fastify.register(import('@fastify/swagger'), swaggerOptions);
await fastify.register(import('@fastify/swagger-ui'), swaggerUiOptions);
>>>>>>> 91b422d8

// Service proxy helper
async function proxyToService(request, reply, serviceConfig) {
  try {
    // Add user context to headers for downstream services
    const headers = { ...request.headers };

    if (request.user) {
      headers['x-user-id'] = request.user.id;
      headers['x-user-email'] = request.user.email;
      headers['x-user-roles'] = JSON.stringify(request.user.roles);
      headers['x-gateway-forwarded'] = 'true';
    }

    // Add request ID for tracing
    headers['x-request-id'] = request.id || randomUUID();
    headers['x-gateway-version'] = '2.0.0';

    // Remove authorization header as we forward user context instead
    delete headers.authorization;
    delete headers.host;

    // Construct target URL
    const targetPath = request.url.replace(serviceConfig.prefix, '');
    const targetUrl = `${serviceConfig.url}${targetPath}`;

    fastify.log.info(
      `Proxying ${request.method} ${request.url} -> ${targetUrl}`
    );

    // Make HTTP request to target service
    const targetResponse = await fetch(targetUrl, {
      method: request.method,
      headers,
      body: ['GET', 'HEAD'].includes(request.method)
        ? undefined
        : JSON.stringify(request.body),
    });

    // Copy response headers
    for (const [key, value] of targetResponse.headers.entries()) {
      reply.header(key, value);
    }

    // Stream response
    const responseBody = await targetResponse.text();

    reply.status(targetResponse.status);

    // Try to parse as JSON, otherwise return as text
    try {
      const jsonBody = JSON.parse(responseBody);
      return jsonBody;
    } catch {
      return responseBody;
    }
  } catch (error) {
    fastify.log.error(`Service proxy error: ${error.message}`);
    return reply.status(500).send({
      success: false,
      error: 'Service temporarily unavailable',
      timestamp: new Date().toISOString(),
    });
  }
}

// Initialize database connection
let prisma;

async function initializeDatabase() {
  try {
    fastify.log.info('🗄️ Initializing gateway database...');

    const { db } = await import('./database/client.js');
    await db.connect();

    prisma = db.getClient();

    // Verify connection
    const userCount = await prisma.user.count();
    fastify.log.info(`📊 Database ready with ${userCount} users`);

    // Clean up expired tokens
    const { UserService } = await import('./database/userService.js');
    const userService = new UserService();
    await userService.cleanExpiredTokens();
  } catch (error) {
    fastify.log.error('❌ Database initialization failed:', error.message);
    throw error;
  }
}

// Authentication middleware
fastify.decorate('authenticate', async function (request, reply) {
  try {
    await request.jwtVerify();

    // Get user details from database
    const user = await prisma.user.findUnique({
      where: { id: request.user.id },
      include: {
        roles: {
          include: {
            role: true,
          },
        },
      },
    });

    if (!user || !user.isActive) {
      return reply.status(401).send({
        success: false,
        error: 'User not found or inactive',
        timestamp: new Date().toISOString(),
      });
    }

    // Enhance user object with roles
    request.user = {
      ...user,
      roles: user.roles.map(ur => ur.role.name),
    };
  } catch (error) {
    return reply.status(401).send({
      success: false,
      error: 'Invalid or expired token',
      timestamp: new Date().toISOString(),
    });
  }
});

// Admin authorization middleware
fastify.decorate('requireAdmin', async function (request, reply) {
  if (!request.user.roles.includes('admin')) {
    return reply.status(403).send({
      success: false,
      error: 'Admin access required',
      timestamp: new Date().toISOString(),
    });
  }
});

// Gateway Routes

// Health check
<<<<<<< HEAD
fastify.get(
  '/health',
  {
    schema: {
      description: 'Get gateway health status',
      tags: ['health'],
      response: {
        200: {
          type: 'object',
          properties: {
            status: { type: 'string' },
            service: { type: 'string' },
            timestamp: { type: 'string', format: 'date-time' },
            uptime: { type: 'number' },
            environment: { type: 'string' },
            version: { type: 'string' },
            services: {
              type: 'object',
              properties: {
                database: { type: 'string' },
                comments: { type: 'string' },
                users: { type: 'string' },
                sahab: { type: 'string' },
              },
            },
          },
        },
      },
    },
  },
  async (request, reply) => {
    return {
      status: 'OK',
      service: 'Fastify API Gateway',
      timestamp: new Date().toISOString(),
      uptime: process.uptime(),
      environment: process.env.NODE_ENV || 'development',
      version: '2.0.0',
      services: {
        database: 'connected',
        comments: 'proxied',
        users: 'proxied',
        sahab: 'proxied',
      },
    };
  }
);

// Gateway info
fastify.get(
  '/',
  {
    schema: {
      description: 'Get gateway information and service endpoints',
      tags: ['gateway'],
      response: {
        200: {
          type: 'object',
          properties: {
            message: {
              type: 'string',
            },
            version: { type: 'string' },
            environment: { type: 'string' },
            timestamp: { type: 'string', format: 'date-time' },
            authentication: {
              type: 'object',
              properties: {
                enabled: { type: 'boolean' },
                type: { type: 'string' },
              },
            },
            services: {
              type: 'object',
              properties: {
                comments: {
                  type: 'string',
                },
                users: {
                  type: 'string',
                },
                sahab: {
                  type: 'string',
                },
              },
            },
          },
        },
      },
=======
fastify.get('/health', {
  schema: {
    description: 'Health check endpoint for monitoring gateway status',
    tags: ['Gateway'],
    response: {
      200: schemas.healthResponse
    }
  }
}, async (request, reply) => {
  return {
    status: 'OK',
    service: 'Fastify API Gateway',
    timestamp: new Date().toISOString(),
    uptime: process.uptime(),
    environment: process.env.NODE_ENV || 'development',
    version: '2.0.0',
    services: {
      database: 'connected',
      comments: 'proxied',
      users: 'proxied',
      sahab: 'proxied'
    }
  };
});

// Gateway info
fastify.get('/', {
  schema: {
    description: 'Gateway information and available services',
    tags: ['Gateway'],
    response: {
      200: schemas.gatewayInfoResponse
    }
  }
}, async (request, reply) => {
  return {
    message: 'Welcome to the Fastify API Gateway',
    version: '2.0.0',
    environment: process.env.NODE_ENV || 'development',
    timestamp: new Date().toISOString(),
    authentication: {
      enabled: true,
      type: 'JWT'
>>>>>>> 91b422d8
    },
  },
  async (request, reply) => {
    return {
      message: 'Welcome to the Fastify API Gateway',
      version: '2.0.0',
      environment: process.env.NODE_ENV || 'development',
      timestamp: new Date().toISOString(),
      authentication: {
        enabled: true,
        type: 'JWT',
      },
      services: {
        comments: `${config.services.comments.url}${config.services.comments.prefix}`,
        users: `${config.services.users.url}${config.services.users.prefix}`,
        sahab: `${config.services.sahab.url}${config.services.sahab.prefix}`,
      },
    };
  }
);

// Authentication Routes (handled directly by gateway)

// Register
<<<<<<< HEAD
fastify.post(
  '/auth/register',
  {
    schema: {
      description: 'Register a new user account',
      tags: ['authentication'],
      body: {
        type: 'object',
        required: ['email', 'password', 'firstName', 'lastName'],
        properties: {
          email: {
            type: 'string',
            format: 'email',
          },
          password: { type: 'string', minLength: 6 },
          firstName: { type: 'string', minLength: 1 },
          lastName: { type: 'string', minLength: 1 },
        },
      },
      response: {
        201: {
          description: 'User registered successfully',
          type: 'object',
          properties: {
            success: { type: 'boolean' },
            message: {
              type: 'string',
            },
            data: {
              type: 'object',
              properties: {
                id: { type: 'string' },
                email: { type: 'string' },
                firstName: { type: 'string' },
                lastName: { type: 'string' },
                isActive: { type: 'boolean' },
                isVerified: { type: 'boolean' },
                createdAt: { type: 'string', format: 'date-time' },
                updatedAt: { type: 'string', format: 'date-time' },
                roles: {
                  type: 'array',
                  items: { type: 'string' },
                },
              },
            },
            meta: {
              type: 'object',
              properties: {
                timestamp: { type: 'string', format: 'date-time' },
                service: { type: 'string' },
                version: { type: 'string' },
              },
            },
          },
        },
        400: {
          description: 'Bad request - validation failed',
          type: 'object',
          properties: {
            success: { type: 'boolean' },
            error: { type: 'string' },
            timestamp: { type: 'string', format: 'date-time' },
          },
        },
        409: {
          description: 'Conflict - user already exists',
          type: 'object',
          properties: {
            success: { type: 'boolean' },
            error: { type: 'string' },
            timestamp: { type: 'string', format: 'date-time' },
          },
        },
      },
    },
  },
  async (request, reply) => {
    const { email, password, firstName, lastName } = request.body;
=======
fastify.post('/auth/register', {
  schema: {
    description: 'Register a new user account',
    tags: ['Authentication'],
    body: schemas.userRegistration,
    response: {
      201: schemas.userCreationResponse,
      400: { $ref: '#/components/responses/ValidationError' },
      409: { $ref: '#/components/responses/ConflictError' }
    }
  }
}, async (request, reply) => {
  const { email, password, firstName, lastName } = request.body;
>>>>>>> 91b422d8

    try {
      const userService = (await import('./database/userService.js'))
        .UserService;
      const service = new userService();

      // Create new user
      const newUser = await service.createUser({
        email,
        password,
        firstName,
        lastName,
      });

      return reply.status(201).send({
        success: true,
        message: 'User registered successfully',
        data: {
          id: newUser.id,
          email: newUser.email,
          firstName: newUser.firstName,
          lastName: newUser.lastName,
          isActive: newUser.isActive,
          isVerified: newUser.isVerified,
          createdAt: newUser.createdAt,
          updatedAt: newUser.updatedAt,
          roles: newUser.roles || ['user'],
        },
        meta: {
          timestamp: new Date().toISOString(),
          service: 'gateway-auth',
          version: '2.0.0',
        },
      });
    } catch (error) {
      request.log.error(error);

      if (error.message.includes('already exists')) {
        return reply.status(409).send({
          success: false,
          error: error.message,
          timestamp: new Date().toISOString(),
        });
      }

      return reply.status(400).send({
        success: false,
        error: error.message,
        timestamp: new Date().toISOString(),
      });
    }
  }
);

// Login
<<<<<<< HEAD
fastify.post(
  '/auth/login',
  {
    schema: {
      description: 'Authenticate user and get JWT token',
      tags: ['authentication'],
      body: {
        type: 'object',
        required: ['email', 'password'],
        properties: {
          email: {
            type: 'string',
            format: 'email',
          },
          password: { type: 'string' },
        },
      },
      response: {
        200: {
          description: 'Login successful',
          type: 'object',
          properties: {
            success: { type: 'boolean' },
            message: { type: 'string' },
            data: {
              type: 'object',
              properties: {
                token: { type: 'string' },
                refreshToken: { type: 'string' },
                user: {
                  type: 'object',
                  properties: {
                    id: { type: 'string' },
                    email: { type: 'string' },
                    firstName: { type: 'string' },
                    lastName: { type: 'string' },
                    roles: {
                      type: 'array',
                      items: { type: 'string' },
                    },
                  },
                },
              },
            },
            meta: {
              type: 'object',
              properties: {
                timestamp: { type: 'string', format: 'date-time' },
                service: { type: 'string' },
                version: { type: 'string' },
              },
            },
          },
        },
        401: {
          description: 'Authentication failed',
          type: 'object',
          properties: {
            success: { type: 'boolean' },
            error: { type: 'string' },
            timestamp: { type: 'string', format: 'date-time' },
          },
        },
      },
    },
  },
  async (request, reply) => {
    const { email, password } = request.body;

    try {
      const userService = (await import('./database/userService.js'))
        .UserService;
      const service = new userService();

      const user = await service.authenticateUser(email, password);

      if (!user) {
        return reply.status(401).send({
          success: false,
          error: 'Invalid credentials',
          timestamp: new Date().toISOString(),
        });
      }
=======
fastify.post('/auth/login', {
  schema: {
    description: 'Authenticate user and receive JWT token',
    tags: ['Authentication'],
    body: schemas.userLogin,
    response: {
      200: schemas.authSuccessResponse,
      401: { $ref: '#/components/responses/UnauthorizedError' }
    }
  }
}, async (request, reply) => {
  const { email, password } = request.body;
>>>>>>> 91b422d8

      const token = fastify.jwt.sign({
        id: user.id,
        email: user.email,
        roles: user.roles || ['user'],
      });

      return {
        success: true,
        token,
        data: {
          id: user.id,
          email: user.email,
          roles: user.roles || ['user'],
          createdAt: user.createdAt,
          updatedAt: user.updatedAt,
          isActive: user.isActive,
          isVerified: user.isVerified,
          meta: user.meta,
        },
        meta: {
          timestamp: new Date().toISOString(),
          service: 'gateway-auth',
          version: '2.0.0',
        },
      };
    } catch (error) {
      request.log.error(error);
      return reply.status(401).send({
        success: false,
        error: 'Authentication failed',
        timestamp: new Date().toISOString(),
      });
    }
  }
);

// Profile
fastify.get(
  '/auth/profile',
  {
    preHandler: fastify.authenticate,
  },
  async request => {
    return {
      success: true,
      data: {
        id: request.user.id,
        email: request.user.email,
        firstName: request.user.firstName,
        lastName: request.user.lastName,
        roles: request.user.roles,
        isActive: request.user.isActive,
        isVerified: request.user.isVerified,
        createdAt: request.user.createdAt,
        updatedAt: request.user.updatedAt,
      },
      meta: {
        timestamp: new Date().toISOString(),
        service: 'gateway-auth',
        version: '2.0.0',
      },
    };
  }
<<<<<<< HEAD
);

// Refresh token
fastify.post(
  '/auth/refresh',
  {
    schema: {
      description: 'Refresh JWT token using existing valid token',
      tags: ['authentication'],
      security: [{ bearerAuth: [] }],
      response: {
        200: {
          description: 'Token refreshed successfully',
          type: 'object',
          properties: {
            success: { type: 'boolean' },
            token: { type: 'string' },
            data: {
              type: 'object',
              properties: {
                id: { type: 'string' },
                email: { type: 'string' },
                roles: {
                  type: 'array',
                  items: { type: 'string' },
                },
              },
            },
            meta: {
              type: 'object',
              properties: {
                timestamp: { type: 'string', format: 'date-time' },
                service: { type: 'string' },
                version: { type: 'string' },
              },
            },
          },
        },
        401: {
          description: 'Unauthorized - Invalid or expired token',
          type: 'object',
          properties: {
            success: { type: 'boolean' },
            error: { type: 'string' },
            timestamp: { type: 'string', format: 'date-time' },
          },
        },
      },
    },
    preHandler: fastify.authenticate,
  },
  async request => {
    const newToken = fastify.jwt.sign({
=======
});

// Profile
fastify.get('/auth/profile', {
  preHandler: fastify.authenticate,
  schema: {
    description: 'Get current user profile information',
    tags: ['Authentication'],
    security: [{ bearerAuth: [] }],
    response: {
      200: {
        type: 'object',
        properties: {
          success: { type: 'boolean', example: true },
          data: schemas.userBase,
          meta: {
            type: 'object',
            properties: {
              timestamp: { type: 'string', format: 'date-time' },
              service: { type: 'string', example: 'gateway-auth' },
              version: { type: 'string', example: '2.0.0' }
            }
          }
        }
      },
      401: { $ref: '#/components/responses/UnauthorizedError' }
    }
  }
}, async request => {
  return { 
    success: true, 
    data: {
      id: request.user.id,
      email: request.user.email,
      firstName: request.user.firstName,
      lastName: request.user.lastName,
      roles: request.user.roles,
      isActive: request.user.isActive,
      isVerified: request.user.isVerified,
      createdAt: request.user.createdAt,
      updatedAt: request.user.updatedAt
    },
    meta: {
      timestamp: new Date().toISOString(),
      service: 'gateway-auth',
      version: '2.0.0'
    }
  };
});

// Refresh token
fastify.post('/auth/refresh', {
  preHandler: fastify.authenticate,
  schema: {
    description: 'Refresh JWT token with current user context',
    tags: ['Authentication'],
    security: [{ bearerAuth: [] }],
    response: {
      200: {
        type: 'object',
        properties: {
          success: { type: 'boolean', example: true },
          token: { 
            type: 'string',
            description: 'New JWT access token',
            example: 'eyJhbGciOiJIUzI1NiIsInR5cCI6IkpXVCJ9...'
          },
          data: {
            type: 'object',
            properties: {
              id: { type: 'string' },
              email: { type: 'string', format: 'email' },
              roles: { type: 'array', items: { type: 'string' } }
            }
          },
          meta: {
            type: 'object',
            properties: {
              timestamp: { type: 'string', format: 'date-time' },
              service: { type: 'string', example: 'gateway-auth' },
              version: { type: 'string', example: '2.0.0' }
            }
          }
        }
      },
      401: { $ref: '#/components/responses/UnauthorizedError' }
    }
  }
}, async request => {
  const newToken = fastify.jwt.sign({
    id: request.user.id,
    email: request.user.email,
    roles: request.user.roles
  });
  
  return { 
    success: true, 
    token: newToken, 
    data: {
>>>>>>> 91b422d8
      id: request.user.id,
      email: request.user.email,
      roles: request.user.roles,
    });

<<<<<<< HEAD
    return {
      success: true,
      token: newToken,
      data: {
        id: request.user.id,
        email: request.user.email,
        roles: request.user.roles,
      },
      meta: {
        timestamp: new Date().toISOString(),
        service: 'gateway-auth',
        version: '2.0.0',
      },
    };
=======
// Admin user creation
fastify.post('/admin/users', {
  preHandler: [fastify.authenticate, fastify.requireAdmin],
  schema: {
    description: 'Create a new user (admin only)',
    tags: ['Admin'],
    security: [{ bearerAuth: [] }],
    body: schemas.adminUserCreation,
    response: {
      201: schemas.userCreationResponse,
      400: { $ref: '#/components/responses/ValidationError' },
      401: { $ref: '#/components/responses/UnauthorizedError' },
      403: { $ref: '#/components/responses/ForbiddenError' },
      409: { $ref: '#/components/responses/ConflictError' }
    }
>>>>>>> 91b422d8
  }
);

// Admin user creation
fastify.post(
  '/admin/users',
  {
    schema: {
      description: 'Create a new user (Admin only)',
      tags: ['users'],
      security: [{ bearerAuth: [] }],
      body: {
        type: 'object',
        required: ['email', 'password', 'firstName', 'lastName'],
        properties: {
          email: {
            type: 'string',
            format: 'email',
          },
          password: { type: 'string', minLength: 6 },
          firstName: { type: 'string', minLength: 1 },
          lastName: { type: 'string', minLength: 1 },
          isActive: { type: 'boolean', default: true },
          isVerified: { type: 'boolean', default: false },
          roles: {
            type: 'array',
            items: { type: 'string' },
            default: ['user'],
          },
        },
      },
      response: {
        201: {
          description: 'User created successfully',
          type: 'object',
          properties: {
            success: { type: 'boolean' },
            message: { type: 'string' },
            data: {
              type: 'object',
              properties: {
                id: { type: 'string' },
                email: { type: 'string' },
                firstName: { type: 'string' },
                lastName: { type: 'string' },
                createdAt: { type: 'string', format: 'date-time' },
                updatedAt: { type: 'string', format: 'date-time' },
                isActive: { type: 'boolean' },
                isVerified: { type: 'boolean' },
                roles: {
                  type: 'array',
                  items: { type: 'string' },
                },
              },
            },
            meta: {
              type: 'object',
              properties: {
                timestamp: { type: 'string', format: 'date-time' },
                service: { type: 'string' },
                version: { type: 'string' },
              },
            },
          },
        },
        400: {
          description: 'Bad request - validation failed',
          type: 'object',
          properties: {
            success: { type: 'boolean' },
            error: { type: 'string' },
            timestamp: { type: 'string', format: 'date-time' },
          },
        },
        401: {
          description: 'Unauthorized - Invalid or missing token',
          type: 'object',
          properties: {
            success: { type: 'boolean' },
            error: { type: 'string' },
            timestamp: { type: 'string', format: 'date-time' },
          },
        },
        403: {
          description: 'Forbidden - Admin access required',
          type: 'object',
          properties: {
            success: { type: 'boolean' },
            error: { type: 'string' },
            timestamp: { type: 'string', format: 'date-time' },
          },
        },
      },
    },
    preHandler: [fastify.authenticate, fastify.requireAdmin],
  },
  async (request, reply) => {
    const {
      email,
      password,
      firstName,
      lastName,
      isActive = true,
      isVerified = false,
      roles = ['user'],
    } = request.body;

    try {
      const userService = (await import('./database/userService.js'))
        .UserService;
      const service = new userService();

      const newUser = await service.createUser({
        email,
        password,
        firstName,
        lastName,
        isActive,
        isVerified,
        roles,
      });

      return reply.status(201).send({
        success: true,
        message: 'User created successfully',
        data: {
          id: newUser.id,
          email: newUser.email,
          firstName: newUser.firstName,
          lastName: newUser.lastName,
          createdAt: newUser.createdAt,
          updatedAt: newUser.updatedAt,
          isActive: newUser.isActive,
          isVerified: newUser.isVerified,
          roles: newUser.roles,
          meta: newUser.meta,
        },
        meta: {
          timestamp: new Date().toISOString(),
          service: 'gateway-auth',
          version: '2.0.0',
        },
      });
    } catch (error) {
      request.log.error(error);
      return reply.status(400).send({
        success: false,
        error: error.message,
        timestamp: new Date().toISOString(),
      });
    }
  }
);

// Admin user listing
<<<<<<< HEAD
fastify.get(
  '/admin/users',
  {
    schema: {
      description: 'List all users (Admin only)',
      tags: ['users'],
      security: [{ bearerAuth: [] }],
      querystring: {
        type: 'object',
        properties: {
          page: { type: 'integer', minimum: 1, default: 1 },
          limit: {
            type: 'integer',
            minimum: 1,
            maximum: 100,
            default: 20,
          },
          sortBy: {
            type: 'string',
            enum: ['createdAt', 'email', 'firstName', 'lastName'],
            default: 'createdAt',
          },
          order: {
            type: 'string',
            enum: ['asc', 'desc'],
            default: 'desc',
          },
        },
      },
      response: {
        200: {
          description: 'Users retrieved successfully',
          type: 'object',
          properties: {
            success: { type: 'boolean' },
            users: {
              type: 'array',
              items: {
                type: 'object',
                properties: {
                  id: { type: 'string' },
                  email: { type: 'string' },
                  firstName: { type: 'string' },
                  lastName: { type: 'string' },
                  isActive: { type: 'boolean' },
                  isVerified: { type: 'boolean' },
                  createdAt: { type: 'string', format: 'date-time' },
                  updatedAt: { type: 'string', format: 'date-time' },
                },
              },
            },
            pagination: {
              type: 'object',
              properties: {
                page: { type: 'integer' },
                limit: { type: 'integer' },
                total: { type: 'integer' },
                pages: { type: 'integer' },
              },
            },
            meta: {
              type: 'object',
              properties: {
                timestamp: { type: 'string', format: 'date-time' },
                service: { type: 'string' },
                version: { type: 'string' },
              },
            },
          },
        },
        401: {
          description: 'Unauthorized - Invalid or missing token',
          type: 'object',
          properties: {
            success: { type: 'boolean' },
            error: { type: 'string' },
            timestamp: { type: 'string', format: 'date-time' },
          },
        },
        403: {
          description: 'Forbidden - Admin access required',
          type: 'object',
          properties: {
            success: { type: 'boolean' },
            error: { type: 'string' },
            timestamp: { type: 'string', format: 'date-time' },
          },
        },
      },
    },
    preHandler: [fastify.authenticate, fastify.requireAdmin],
  },
  async (request, reply) => {
    try {
      const {
        page = 1,
        limit = 20,
        sortBy = 'createdAt',
        order = 'desc',
      } = request.query;
=======
fastify.get('/admin/users', {
  preHandler: [fastify.authenticate, fastify.requireAdmin],
  schema: {
    description: 'List all users with pagination (admin only)',
    tags: ['Admin'],
    security: [{ bearerAuth: [] }],
    querystring: schemas.userListQuery,
    response: {
      200: schemas.paginationResponse,
      401: { $ref: '#/components/responses/UnauthorizedError' },
      403: { $ref: '#/components/responses/ForbiddenError' },
      500: { $ref: '#/components/responses/InternalServerError' }
    }
  }
}, async (request, reply) => {
  try {
    const { page = 1, limit = 20, sortBy = 'createdAt', order = 'desc' } = request.query;
    
    const userService = (await import('./database/userService.js')).UserService;
    const service = new userService();
    
    const users = await service.getAllUsers({
      page: parseInt(page),
      limit: parseInt(limit),
      sortBy,
      order
    });
>>>>>>> 91b422d8

      const userService = (await import('./database/userService.js'))
        .UserService;
      const service = new userService();

      const users = await service.getAllUsers({
        page: parseInt(page),
        limit: parseInt(limit),
        sortBy,
        order,
      });

      return {
        success: true,
        users: users.data,
        pagination: users.pagination,
        meta: {
          timestamp: new Date().toISOString(),
          service: 'gateway-auth',
          version: '2.0.0',
        },
      };
    } catch (error) {
      request.log.error(error);
      return reply.status(500).send({
        success: false,
        error: 'Failed to retrieve users',
        timestamp: new Date().toISOString(),
      });
    }
  }
);

// Service Proxy Routes

// Comments service proxy
fastify.register(async function (fastify) {
  fastify.addHook('preHandler', fastify.authenticate);
<<<<<<< HEAD

  fastify.all(
    '/api/comments',
    {
      schema: {
        description: 'Proxy to Comments Service - All operations',
        tags: ['recruitment'],
        security: [{ bearerAuth: [] }],
        summary: 'Comments Service Proxy',
        response: {
          200: {
            description: 'Response from Comments Service',
            type: 'object',
          },
          401: {
            description: 'Unauthorized - Invalid or missing token',
            type: 'object',
          },
          500: {
            description: 'Service temporarily unavailable',
            type: 'object',
          },
        },
      },
    },
    async (request, reply) => {
      return proxyToService(request, reply, config.services.comments);
    }
  );

  fastify.all(
    '/api/comments/*',
    {
      schema: {
        description:
          'Proxy to Comments Service - All operations with path parameters',
        tags: ['recruitment'],
        security: [{ bearerAuth: [] }],
        summary: 'Comments Service Proxy with Path',
        response: {
          200: {
            description: 'Response from Comments Service',
            type: 'object',
          },
          401: {
            description: 'Unauthorized - Invalid or missing token',
            type: 'object',
          },
          500: {
            description: 'Service temporarily unavailable',
            type: 'object',
          },
        },
      },
    },
    async (request, reply) => {
      return proxyToService(request, reply, config.services.comments);
    }
  );
=======
  
  fastify.all('/api/comments', {
    schema: {
      description: 'Proxy to Comments microservice',
      tags: ['Proxy'],
      security: [{ bearerAuth: [] }],
      summary: 'Access comments service endpoints',
      response: {
        200: {
          description: 'Response from comments service',
          type: 'object'
        },
        401: { $ref: '#/components/responses/UnauthorizedError' },
        500: {
          description: 'Service temporarily unavailable',
          type: 'object',
          properties: {
            success: { type: 'boolean', example: false },
            error: { type: 'string', example: 'Service temporarily unavailable' },
            timestamp: { type: 'string', format: 'date-time' }
          }
        }
      }
    }
  }, async (request, reply) => {
    return proxyToService(request, reply, config.services.comments);
  });
  
  fastify.all('/api/comments/*', {
    schema: {
      description: 'Proxy to Comments microservice (wildcard paths)',
      tags: ['Proxy'],
      security: [{ bearerAuth: [] }],
      summary: 'Access specific comments service endpoints',
      response: {
        200: {
          description: 'Response from comments service',
          type: 'object'
        },
        401: { $ref: '#/components/responses/UnauthorizedError' },
        500: {
          description: 'Service temporarily unavailable',
          type: 'object',
          properties: {
            success: { type: 'boolean', example: false },
            error: { type: 'string', example: 'Service temporarily unavailable' },
            timestamp: { type: 'string', format: 'date-time' }
          }
        }
      }
    }
  }, async (request, reply) => {
    return proxyToService(request, reply, config.services.comments);
  });
>>>>>>> 91b422d8
});

// Users service proxy
fastify.register(async function (fastify) {
  fastify.addHook('preHandler', fastify.authenticate);
<<<<<<< HEAD

  fastify.all(
    '/api/users',
    {
      schema: {
        description: 'Proxy to User Management Service - All operations',
        tags: ['users'],
        security: [{ bearerAuth: [] }],
        summary: 'User Management Service Proxy',
        response: {
          200: {
            description: 'Response from User Management Service',
            type: 'object',
          },
          401: {
            description: 'Unauthorized - Invalid or missing token',
            type: 'object',
          },
          500: {
            description: 'Service temporarily unavailable',
            type: 'object',
          },
        },
      },
    },
    async (request, reply) => {
      return proxyToService(request, reply, config.services.users);
    }
  );

  fastify.all(
    '/api/users/*',
    {
      schema: {
        description:
          'Proxy to User Management Service - All operations with path parameters',
        tags: ['users'],
        security: [{ bearerAuth: [] }],
        summary: 'User Management Service Proxy with Path',
        response: {
          200: {
            description: 'Response from User Management Service',
            type: 'object',
          },
          401: {
            description: 'Unauthorized - Invalid or missing token',
            type: 'object',
          },
          500: {
            description: 'Service temporarily unavailable',
            type: 'object',
          },
        },
      },
    },
    async (request, reply) => {
      return proxyToService(request, reply, config.services.users);
    }
  );
=======
  
  fastify.all('/api/users', {
    schema: {
      description: 'Proxy to Users microservice',
      tags: ['Proxy'],
      security: [{ bearerAuth: [] }],
      summary: 'Access users service endpoints',
      response: {
        200: {
          description: 'Response from users service',
          type: 'object'
        },
        401: { $ref: '#/components/responses/UnauthorizedError' },
        500: {
          description: 'Service temporarily unavailable',
          type: 'object',
          properties: {
            success: { type: 'boolean', example: false },
            error: { type: 'string', example: 'Service temporarily unavailable' },
            timestamp: { type: 'string', format: 'date-time' }
          }
        }
      }
    }
  }, async (request, reply) => {
    return proxyToService(request, reply, config.services.users);
  });
  
  fastify.all('/api/users/*', {
    schema: {
      description: 'Proxy to Users microservice (wildcard paths)',
      tags: ['Proxy'],
      security: [{ bearerAuth: [] }],
      summary: 'Access specific users service endpoints',
      response: {
        200: {
          description: 'Response from users service',
          type: 'object'
        },
        401: { $ref: '#/components/responses/UnauthorizedError' },
        500: {
          description: 'Service temporarily unavailable',
          type: 'object',
          properties: {
            success: { type: 'boolean', example: false },
            error: { type: 'string', example: 'Service temporarily unavailable' },
            timestamp: { type: 'string', format: 'date-time' }
          }
        }
      }
    }
  }, async (request, reply) => {
    return proxyToService(request, reply, config.services.users);
  });
>>>>>>> 91b422d8
});

// Sahab service proxy
fastify.register(async function (fastify) {
  fastify.addHook('preHandler', fastify.authenticate);
<<<<<<< HEAD

  fastify.all(
    '/api/sahab',
    {
      schema: {
        description: 'Proxy to Sahab Service - All operations',
        tags: ['sahab'],
        security: [{ bearerAuth: [] }],
        summary: 'Sahab Service Proxy',
        response: {
          200: {
            description: 'Response from Sahab Service',
            type: 'object',
          },
          401: {
            description: 'Unauthorized - Invalid or missing token',
            type: 'object',
          },
          500: {
            description: 'Service temporarily unavailable',
            type: 'object',
          },
        },
      },
    },
    async (request, reply) => {
      return proxyToService(request, reply, config.services.sahab);
    }
  );

  fastify.all(
    '/api/sahab/*',
    {
      schema: {
        description:
          'Proxy to Sahab Service - All operations with path parameters',
        tags: ['sahab'],
        security: [{ bearerAuth: [] }],
        summary: 'Sahab Service Proxy with Path',
        response: {
          200: {
            description: 'Response from Sahab Service',
            type: 'object',
          },
          401: {
            description: 'Unauthorized - Invalid or missing token',
            type: 'object',
          },
          500: {
            description: 'Service temporarily unavailable',
            type: 'object',
          },
        },
      },
    },
    async (request, reply) => {
      return proxyToService(request, reply, config.services.sahab);
    }
  );
=======
  
  fastify.all('/api/sahab', {
    schema: {
      description: 'Proxy to Sahab microservice',
      tags: ['Proxy'],
      security: [{ bearerAuth: [] }],
      summary: 'Access sahab service endpoints',
      response: {
        200: {
          description: 'Response from sahab service',
          type: 'object'
        },
        401: { $ref: '#/components/responses/UnauthorizedError' },
        500: {
          description: 'Service temporarily unavailable',
          type: 'object',
          properties: {
            success: { type: 'boolean', example: false },
            error: { type: 'string', example: 'Service temporarily unavailable' },
            timestamp: { type: 'string', format: 'date-time' }
          }
        }
      }
    }
  }, async (request, reply) => {
    return proxyToService(request, reply, config.services.sahab);
  });
  
  fastify.all('/api/sahab/*', {
    schema: {
      description: 'Proxy to Sahab microservice (wildcard paths)',
      tags: ['Proxy'],
      security: [{ bearerAuth: [] }],
      summary: 'Access specific sahab service endpoints',
      response: {
        200: {
          description: 'Response from sahab service',
          type: 'object'
        },
        401: { $ref: '#/components/responses/UnauthorizedError' },
        500: {
          description: 'Service temporarily unavailable',
          type: 'object',
          properties: {
            success: { type: 'boolean', example: false },
            error: { type: 'string', example: 'Service temporarily unavailable' },
            timestamp: { type: 'string', format: 'date-time' }
          }
        }
      }
    }
  }, async (request, reply) => {
    return proxyToService(request, reply, config.services.sahab);
  });
>>>>>>> 91b422d8
});

// Start the gateway
async function startGateway() {
  try {
    await initializeDatabase();

    const address = await fastify.listen({
      port: config.port,
      host: config.host,
    });

    fastify.log.info(`🚀 Gateway server is running at ${address}`);
    fastify.log.info(`🔗 Service endpoints:`, config.services);

    return fastify;
  } catch (err) {
    fastify.log.error(err);
    process.exit(1);
  }
}

// For testing purposes
if (process.env.NODE_ENV !== 'test') {
  startGateway();
}

export default fastify;<|MERGE_RESOLUTION|>--- conflicted
+++ resolved
@@ -118,67 +118,9 @@
   },
 });
 
-<<<<<<< HEAD
-// Register Swagger plugins
-await fastify.register(import('@fastify/swagger'), {
-  openapi: {
-    info: {
-      title: 'Part Internship API Gateway',
-      description:
-        'High-performance Fastify-based API Gateway for microservices architecture',
-      version: '2.0.0',
-      contact: {
-        name: 'API Support',
-        email: 'support@part-internship.com',
-      },
-      license: {
-        name: 'MIT',
-        url: 'https://opensource.org/licenses/MIT',
-      },
-    },
-    servers: [
-      {
-        url: `http://localhost:${config.port}`,
-        description: 'Development server',
-      },
-    ],
-    components: {
-      securitySchemes: {
-        bearerAuth: {
-          type: 'http',
-          scheme: 'bearer',
-          bearerFormat: 'JWT',
-        },
-      },
-    },
-    tags: [
-      { name: 'authentication', description: 'Authentication operations' },
-      { name: 'health', description: 'Health check operations' },
-      { name: 'recruitment', description: 'Recruitment service operations' },
-      { name: 'users', description: 'User management operations' },
-      { name: 'sahab', description: 'Sahab service operations' },
-      { name: 'gateway', description: 'Gateway information' },
-    ],
-  },
-});
-
-await fastify.register(import('@fastify/swagger-ui'), {
-  routePrefix: '/docs',
-  uiConfig: {
-    docExpansion: 'full',
-    deepLinking: false,
-    filter: true,
-    showRequestHeaders: true,
-    showCommonExtensions: true,
-  },
-  staticCSP: true,
-  transformStaticCSP: header => header,
-});
-=======
 // Register Swagger for API documentation
 await fastify.register(import('@fastify/swagger'), swaggerOptions);
 await fastify.register(import('@fastify/swagger-ui'), swaggerUiOptions);
->>>>>>> 91b422d8
 
 // Service proxy helper
 async function proxyToService(request, reply, serviceConfig) {
@@ -324,97 +266,6 @@
 // Gateway Routes
 
 // Health check
-<<<<<<< HEAD
-fastify.get(
-  '/health',
-  {
-    schema: {
-      description: 'Get gateway health status',
-      tags: ['health'],
-      response: {
-        200: {
-          type: 'object',
-          properties: {
-            status: { type: 'string' },
-            service: { type: 'string' },
-            timestamp: { type: 'string', format: 'date-time' },
-            uptime: { type: 'number' },
-            environment: { type: 'string' },
-            version: { type: 'string' },
-            services: {
-              type: 'object',
-              properties: {
-                database: { type: 'string' },
-                comments: { type: 'string' },
-                users: { type: 'string' },
-                sahab: { type: 'string' },
-              },
-            },
-          },
-        },
-      },
-    },
-  },
-  async (request, reply) => {
-    return {
-      status: 'OK',
-      service: 'Fastify API Gateway',
-      timestamp: new Date().toISOString(),
-      uptime: process.uptime(),
-      environment: process.env.NODE_ENV || 'development',
-      version: '2.0.0',
-      services: {
-        database: 'connected',
-        comments: 'proxied',
-        users: 'proxied',
-        sahab: 'proxied',
-      },
-    };
-  }
-);
-
-// Gateway info
-fastify.get(
-  '/',
-  {
-    schema: {
-      description: 'Get gateway information and service endpoints',
-      tags: ['gateway'],
-      response: {
-        200: {
-          type: 'object',
-          properties: {
-            message: {
-              type: 'string',
-            },
-            version: { type: 'string' },
-            environment: { type: 'string' },
-            timestamp: { type: 'string', format: 'date-time' },
-            authentication: {
-              type: 'object',
-              properties: {
-                enabled: { type: 'boolean' },
-                type: { type: 'string' },
-              },
-            },
-            services: {
-              type: 'object',
-              properties: {
-                comments: {
-                  type: 'string',
-                },
-                users: {
-                  type: 'string',
-                },
-                sahab: {
-                  type: 'string',
-                },
-              },
-            },
-          },
-        },
-      },
-=======
 fastify.get('/health', {
   schema: {
     description: 'Health check endpoint for monitoring gateway status',
@@ -458,111 +309,18 @@
     authentication: {
       enabled: true,
       type: 'JWT'
->>>>>>> 91b422d8
     },
-  },
-  async (request, reply) => {
-    return {
-      message: 'Welcome to the Fastify API Gateway',
-      version: '2.0.0',
-      environment: process.env.NODE_ENV || 'development',
-      timestamp: new Date().toISOString(),
-      authentication: {
-        enabled: true,
-        type: 'JWT',
-      },
-      services: {
-        comments: `${config.services.comments.url}${config.services.comments.prefix}`,
-        users: `${config.services.users.url}${config.services.users.prefix}`,
-        sahab: `${config.services.sahab.url}${config.services.sahab.prefix}`,
-      },
-    };
-  }
-);
+    services: {
+      comments: `${config.services.comments.url}${config.services.comments.prefix}`,
+      users: `${config.services.users.url}${config.services.users.prefix}`,
+      sahab: `${config.services.sahab.url}${config.services.sahab.prefix}`,
+    },
+  };
+});
 
 // Authentication Routes (handled directly by gateway)
 
 // Register
-<<<<<<< HEAD
-fastify.post(
-  '/auth/register',
-  {
-    schema: {
-      description: 'Register a new user account',
-      tags: ['authentication'],
-      body: {
-        type: 'object',
-        required: ['email', 'password', 'firstName', 'lastName'],
-        properties: {
-          email: {
-            type: 'string',
-            format: 'email',
-          },
-          password: { type: 'string', minLength: 6 },
-          firstName: { type: 'string', minLength: 1 },
-          lastName: { type: 'string', minLength: 1 },
-        },
-      },
-      response: {
-        201: {
-          description: 'User registered successfully',
-          type: 'object',
-          properties: {
-            success: { type: 'boolean' },
-            message: {
-              type: 'string',
-            },
-            data: {
-              type: 'object',
-              properties: {
-                id: { type: 'string' },
-                email: { type: 'string' },
-                firstName: { type: 'string' },
-                lastName: { type: 'string' },
-                isActive: { type: 'boolean' },
-                isVerified: { type: 'boolean' },
-                createdAt: { type: 'string', format: 'date-time' },
-                updatedAt: { type: 'string', format: 'date-time' },
-                roles: {
-                  type: 'array',
-                  items: { type: 'string' },
-                },
-              },
-            },
-            meta: {
-              type: 'object',
-              properties: {
-                timestamp: { type: 'string', format: 'date-time' },
-                service: { type: 'string' },
-                version: { type: 'string' },
-              },
-            },
-          },
-        },
-        400: {
-          description: 'Bad request - validation failed',
-          type: 'object',
-          properties: {
-            success: { type: 'boolean' },
-            error: { type: 'string' },
-            timestamp: { type: 'string', format: 'date-time' },
-          },
-        },
-        409: {
-          description: 'Conflict - user already exists',
-          type: 'object',
-          properties: {
-            success: { type: 'boolean' },
-            error: { type: 'string' },
-            timestamp: { type: 'string', format: 'date-time' },
-          },
-        },
-      },
-    },
-  },
-  async (request, reply) => {
-    const { email, password, firstName, lastName } = request.body;
-=======
 fastify.post('/auth/register', {
   schema: {
     description: 'Register a new user account',
@@ -576,147 +334,59 @@
   }
 }, async (request, reply) => {
   const { email, password, firstName, lastName } = request.body;
->>>>>>> 91b422d8
-
-    try {
-      const userService = (await import('./database/userService.js'))
-        .UserService;
-      const service = new userService();
-
-      // Create new user
-      const newUser = await service.createUser({
-        email,
-        password,
-        firstName,
-        lastName,
-      });
-
-      return reply.status(201).send({
-        success: true,
-        message: 'User registered successfully',
-        data: {
-          id: newUser.id,
-          email: newUser.email,
-          firstName: newUser.firstName,
-          lastName: newUser.lastName,
-          isActive: newUser.isActive,
-          isVerified: newUser.isVerified,
-          createdAt: newUser.createdAt,
-          updatedAt: newUser.updatedAt,
-          roles: newUser.roles || ['user'],
-        },
-        meta: {
-          timestamp: new Date().toISOString(),
-          service: 'gateway-auth',
-          version: '2.0.0',
-        },
-      });
-    } catch (error) {
-      request.log.error(error);
-
-      if (error.message.includes('already exists')) {
-        return reply.status(409).send({
-          success: false,
-          error: error.message,
-          timestamp: new Date().toISOString(),
-        });
-      }
-
-      return reply.status(400).send({
+
+  try {
+    const userService = (await import('./database/userService.js')).UserService;
+    const service = new userService();
+
+    // Create new user
+    const newUser = await service.createUser({
+      email,
+      password,
+      firstName,
+      lastName,
+    });
+
+    return reply.status(201).send({
+      success: true,
+      message: 'User registered successfully',
+      data: {
+        id: newUser.id,
+        email: newUser.email,
+        firstName: newUser.firstName,
+        lastName: newUser.lastName,
+        isActive: newUser.isActive,
+        isVerified: newUser.isVerified,
+        createdAt: newUser.createdAt,
+        updatedAt: newUser.updatedAt,
+        roles: newUser.roles || ['user']
+      },
+      meta: {
+        timestamp: new Date().toISOString(),
+        service: 'gateway-auth',
+        version: '2.0.0',
+      },
+    });
+  } catch (error) {
+    request.log.error(error);
+
+    if (error.message.includes('already exists')) {
+      return reply.status(409).send({
         success: false,
         error: error.message,
         timestamp: new Date().toISOString(),
       });
     }
-  }
-);
+
+    return reply.status(400).send({
+      success: false,
+      error: error.message,
+      timestamp: new Date().toISOString(),
+    });
+  }
+});
 
 // Login
-<<<<<<< HEAD
-fastify.post(
-  '/auth/login',
-  {
-    schema: {
-      description: 'Authenticate user and get JWT token',
-      tags: ['authentication'],
-      body: {
-        type: 'object',
-        required: ['email', 'password'],
-        properties: {
-          email: {
-            type: 'string',
-            format: 'email',
-          },
-          password: { type: 'string' },
-        },
-      },
-      response: {
-        200: {
-          description: 'Login successful',
-          type: 'object',
-          properties: {
-            success: { type: 'boolean' },
-            message: { type: 'string' },
-            data: {
-              type: 'object',
-              properties: {
-                token: { type: 'string' },
-                refreshToken: { type: 'string' },
-                user: {
-                  type: 'object',
-                  properties: {
-                    id: { type: 'string' },
-                    email: { type: 'string' },
-                    firstName: { type: 'string' },
-                    lastName: { type: 'string' },
-                    roles: {
-                      type: 'array',
-                      items: { type: 'string' },
-                    },
-                  },
-                },
-              },
-            },
-            meta: {
-              type: 'object',
-              properties: {
-                timestamp: { type: 'string', format: 'date-time' },
-                service: { type: 'string' },
-                version: { type: 'string' },
-              },
-            },
-          },
-        },
-        401: {
-          description: 'Authentication failed',
-          type: 'object',
-          properties: {
-            success: { type: 'boolean' },
-            error: { type: 'string' },
-            timestamp: { type: 'string', format: 'date-time' },
-          },
-        },
-      },
-    },
-  },
-  async (request, reply) => {
-    const { email, password } = request.body;
-
-    try {
-      const userService = (await import('./database/userService.js'))
-        .UserService;
-      const service = new userService();
-
-      const user = await service.authenticateUser(email, password);
-
-      if (!user) {
-        return reply.status(401).send({
-          success: false,
-          error: 'Invalid credentials',
-          timestamp: new Date().toISOString(),
-        });
-      }
-=======
 fastify.post('/auth/login', {
   schema: {
     description: 'Authenticate user and receive JWT token',
@@ -729,63 +399,39 @@
   }
 }, async (request, reply) => {
   const { email, password } = request.body;
->>>>>>> 91b422d8
-
-      const token = fastify.jwt.sign({
+
+  try {
+    const userService = (await import('./database/userService.js')).UserService;
+    const service = new userService();
+
+    const user = await service.authenticateUser(email, password);
+
+    if (!user) {
+      return reply.status(401).send({
+        success: false,
+        error: 'Invalid credentials',
+        timestamp: new Date().toISOString(),
+      });
+    }
+
+    const token = fastify.jwt.sign({
+      id: user.id,
+      email: user.email,
+      roles: user.roles || ['user'],
+    });
+
+    return {
+      success: true,
+      token,
+      data: {
         id: user.id,
         email: user.email,
         roles: user.roles || ['user'],
-      });
-
-      return {
-        success: true,
-        token,
-        data: {
-          id: user.id,
-          email: user.email,
-          roles: user.roles || ['user'],
-          createdAt: user.createdAt,
-          updatedAt: user.updatedAt,
-          isActive: user.isActive,
-          isVerified: user.isVerified,
-          meta: user.meta,
-        },
-        meta: {
-          timestamp: new Date().toISOString(),
-          service: 'gateway-auth',
-          version: '2.0.0',
-        },
-      };
-    } catch (error) {
-      request.log.error(error);
-      return reply.status(401).send({
-        success: false,
-        error: 'Authentication failed',
-        timestamp: new Date().toISOString(),
-      });
-    }
-  }
-);
-
-// Profile
-fastify.get(
-  '/auth/profile',
-  {
-    preHandler: fastify.authenticate,
-  },
-  async request => {
-    return {
-      success: true,
-      data: {
-        id: request.user.id,
-        email: request.user.email,
-        firstName: request.user.firstName,
-        lastName: request.user.lastName,
-        roles: request.user.roles,
-        isActive: request.user.isActive,
-        isVerified: request.user.isVerified,
-        createdAt: request.user.createdAt,
-        updatedAt: request.user.updatedAt,
+        createdAt: user.createdAt,
+        updatedAt: user.updatedAt,
+        isActive: user.isActive,
+        isVerified: user.isVerified,
+        meta: user.meta,
       },
       meta: {
         timestamp: new Date().toISOString(),
@@ -793,62 +439,14 @@
         version: '2.0.0',
       },
     };
-  }
-<<<<<<< HEAD
-);
-
-// Refresh token
-fastify.post(
-  '/auth/refresh',
-  {
-    schema: {
-      description: 'Refresh JWT token using existing valid token',
-      tags: ['authentication'],
-      security: [{ bearerAuth: [] }],
-      response: {
-        200: {
-          description: 'Token refreshed successfully',
-          type: 'object',
-          properties: {
-            success: { type: 'boolean' },
-            token: { type: 'string' },
-            data: {
-              type: 'object',
-              properties: {
-                id: { type: 'string' },
-                email: { type: 'string' },
-                roles: {
-                  type: 'array',
-                  items: { type: 'string' },
-                },
-              },
-            },
-            meta: {
-              type: 'object',
-              properties: {
-                timestamp: { type: 'string', format: 'date-time' },
-                service: { type: 'string' },
-                version: { type: 'string' },
-              },
-            },
-          },
-        },
-        401: {
-          description: 'Unauthorized - Invalid or expired token',
-          type: 'object',
-          properties: {
-            success: { type: 'boolean' },
-            error: { type: 'string' },
-            timestamp: { type: 'string', format: 'date-time' },
-          },
-        },
-      },
-    },
-    preHandler: fastify.authenticate,
-  },
-  async request => {
-    const newToken = fastify.jwt.sign({
-=======
+  } catch (error) {
+    request.log.error(error);
+    return reply.status(401).send({
+      success: false,
+      error: 'Authentication failed',
+      timestamp: new Date().toISOString(),
+    });
+  }
 });
 
 // Profile
@@ -948,28 +546,18 @@
     success: true, 
     token: newToken, 
     data: {
->>>>>>> 91b422d8
       id: request.user.id,
       email: request.user.email,
-      roles: request.user.roles,
-    });
-
-<<<<<<< HEAD
-    return {
-      success: true,
-      token: newToken,
-      data: {
-        id: request.user.id,
-        email: request.user.email,
-        roles: request.user.roles,
-      },
-      meta: {
-        timestamp: new Date().toISOString(),
-        service: 'gateway-auth',
-        version: '2.0.0',
-      },
-    };
-=======
+      roles: request.user.roles
+    },
+    meta: {
+      timestamp: new Date().toISOString(),
+      service: 'gateway-auth',
+      version: '2.0.0'
+    }
+  };
+});
+
 // Admin user creation
 fastify.post('/admin/users', {
   preHandler: [fastify.authenticate, fastify.requireAdmin],
@@ -985,264 +573,56 @@
       403: { $ref: '#/components/responses/ForbiddenError' },
       409: { $ref: '#/components/responses/ConflictError' }
     }
->>>>>>> 91b422d8
-  }
-);
-
-// Admin user creation
-fastify.post(
-  '/admin/users',
-  {
-    schema: {
-      description: 'Create a new user (Admin only)',
-      tags: ['users'],
-      security: [{ bearerAuth: [] }],
-      body: {
-        type: 'object',
-        required: ['email', 'password', 'firstName', 'lastName'],
-        properties: {
-          email: {
-            type: 'string',
-            format: 'email',
-          },
-          password: { type: 'string', minLength: 6 },
-          firstName: { type: 'string', minLength: 1 },
-          lastName: { type: 'string', minLength: 1 },
-          isActive: { type: 'boolean', default: true },
-          isVerified: { type: 'boolean', default: false },
-          roles: {
-            type: 'array',
-            items: { type: 'string' },
-            default: ['user'],
-          },
-        },
-      },
-      response: {
-        201: {
-          description: 'User created successfully',
-          type: 'object',
-          properties: {
-            success: { type: 'boolean' },
-            message: { type: 'string' },
-            data: {
-              type: 'object',
-              properties: {
-                id: { type: 'string' },
-                email: { type: 'string' },
-                firstName: { type: 'string' },
-                lastName: { type: 'string' },
-                createdAt: { type: 'string', format: 'date-time' },
-                updatedAt: { type: 'string', format: 'date-time' },
-                isActive: { type: 'boolean' },
-                isVerified: { type: 'boolean' },
-                roles: {
-                  type: 'array',
-                  items: { type: 'string' },
-                },
-              },
-            },
-            meta: {
-              type: 'object',
-              properties: {
-                timestamp: { type: 'string', format: 'date-time' },
-                service: { type: 'string' },
-                version: { type: 'string' },
-              },
-            },
-          },
-        },
-        400: {
-          description: 'Bad request - validation failed',
-          type: 'object',
-          properties: {
-            success: { type: 'boolean' },
-            error: { type: 'string' },
-            timestamp: { type: 'string', format: 'date-time' },
-          },
-        },
-        401: {
-          description: 'Unauthorized - Invalid or missing token',
-          type: 'object',
-          properties: {
-            success: { type: 'boolean' },
-            error: { type: 'string' },
-            timestamp: { type: 'string', format: 'date-time' },
-          },
-        },
-        403: {
-          description: 'Forbidden - Admin access required',
-          type: 'object',
-          properties: {
-            success: { type: 'boolean' },
-            error: { type: 'string' },
-            timestamp: { type: 'string', format: 'date-time' },
-          },
-        },
-      },
-    },
-    preHandler: [fastify.authenticate, fastify.requireAdmin],
-  },
-  async (request, reply) => {
-    const {
+  }
+}, async (request, reply) => {
+  const { email, password, firstName, lastName, isActive = true, isVerified = false, roles = ['user'] } = request.body;
+
+  try {
+    const userService = (await import('./database/userService.js')).UserService;
+    const service = new userService();
+
+    const newUser = await service.createUser({
       email,
       password,
       firstName,
       lastName,
-      isActive = true,
-      isVerified = false,
-      roles = ['user'],
-    } = request.body;
-
-    try {
-      const userService = (await import('./database/userService.js'))
-        .UserService;
-      const service = new userService();
-
-      const newUser = await service.createUser({
-        email,
-        password,
-        firstName,
-        lastName,
-        isActive,
-        isVerified,
-        roles,
-      });
-
-      return reply.status(201).send({
-        success: true,
-        message: 'User created successfully',
-        data: {
-          id: newUser.id,
-          email: newUser.email,
-          firstName: newUser.firstName,
-          lastName: newUser.lastName,
-          createdAt: newUser.createdAt,
-          updatedAt: newUser.updatedAt,
-          isActive: newUser.isActive,
-          isVerified: newUser.isVerified,
-          roles: newUser.roles,
-          meta: newUser.meta,
-        },
-        meta: {
-          timestamp: new Date().toISOString(),
-          service: 'gateway-auth',
-          version: '2.0.0',
-        },
-      });
-    } catch (error) {
-      request.log.error(error);
-      return reply.status(400).send({
-        success: false,
-        error: error.message,
+      isActive,
+      isVerified,
+      roles
+    });
+
+    return reply.status(201).send({
+      success: true,
+      message: 'User created successfully',
+      data: {
+        id: newUser.id,
+        email: newUser.email,
+        firstName: newUser.firstName,
+        lastName: newUser.lastName,
+        createdAt: newUser.createdAt,
+        updatedAt: newUser.updatedAt,
+        isActive: newUser.isActive,
+        isVerified: newUser.isVerified,
+        roles: newUser.roles,
+        meta: newUser.meta,
+      },
+      meta: {
         timestamp: new Date().toISOString(),
-      });
-    }
-  }
-);
+        service: 'gateway-auth',
+        version: '2.0.0',
+      },
+    });
+  } catch (error) {
+    request.log.error(error);
+    return reply.status(400).send({
+      success: false,
+      error: error.message,
+      timestamp: new Date().toISOString(),
+    });
+  }
+});
 
 // Admin user listing
-<<<<<<< HEAD
-fastify.get(
-  '/admin/users',
-  {
-    schema: {
-      description: 'List all users (Admin only)',
-      tags: ['users'],
-      security: [{ bearerAuth: [] }],
-      querystring: {
-        type: 'object',
-        properties: {
-          page: { type: 'integer', minimum: 1, default: 1 },
-          limit: {
-            type: 'integer',
-            minimum: 1,
-            maximum: 100,
-            default: 20,
-          },
-          sortBy: {
-            type: 'string',
-            enum: ['createdAt', 'email', 'firstName', 'lastName'],
-            default: 'createdAt',
-          },
-          order: {
-            type: 'string',
-            enum: ['asc', 'desc'],
-            default: 'desc',
-          },
-        },
-      },
-      response: {
-        200: {
-          description: 'Users retrieved successfully',
-          type: 'object',
-          properties: {
-            success: { type: 'boolean' },
-            users: {
-              type: 'array',
-              items: {
-                type: 'object',
-                properties: {
-                  id: { type: 'string' },
-                  email: { type: 'string' },
-                  firstName: { type: 'string' },
-                  lastName: { type: 'string' },
-                  isActive: { type: 'boolean' },
-                  isVerified: { type: 'boolean' },
-                  createdAt: { type: 'string', format: 'date-time' },
-                  updatedAt: { type: 'string', format: 'date-time' },
-                },
-              },
-            },
-            pagination: {
-              type: 'object',
-              properties: {
-                page: { type: 'integer' },
-                limit: { type: 'integer' },
-                total: { type: 'integer' },
-                pages: { type: 'integer' },
-              },
-            },
-            meta: {
-              type: 'object',
-              properties: {
-                timestamp: { type: 'string', format: 'date-time' },
-                service: { type: 'string' },
-                version: { type: 'string' },
-              },
-            },
-          },
-        },
-        401: {
-          description: 'Unauthorized - Invalid or missing token',
-          type: 'object',
-          properties: {
-            success: { type: 'boolean' },
-            error: { type: 'string' },
-            timestamp: { type: 'string', format: 'date-time' },
-          },
-        },
-        403: {
-          description: 'Forbidden - Admin access required',
-          type: 'object',
-          properties: {
-            success: { type: 'boolean' },
-            error: { type: 'string' },
-            timestamp: { type: 'string', format: 'date-time' },
-          },
-        },
-      },
-    },
-    preHandler: [fastify.authenticate, fastify.requireAdmin],
-  },
-  async (request, reply) => {
-    try {
-      const {
-        page = 1,
-        limit = 20,
-        sortBy = 'createdAt',
-        order = 'desc',
-      } = request.query;
-=======
 fastify.get('/admin/users', {
   preHandler: [fastify.authenticate, fastify.requireAdmin],
   schema: {
@@ -1270,106 +650,32 @@
       sortBy,
       order
     });
->>>>>>> 91b422d8
-
-      const userService = (await import('./database/userService.js'))
-        .UserService;
-      const service = new userService();
-
-      const users = await service.getAllUsers({
-        page: parseInt(page),
-        limit: parseInt(limit),
-        sortBy,
-        order,
-      });
-
-      return {
-        success: true,
-        users: users.data,
-        pagination: users.pagination,
-        meta: {
-          timestamp: new Date().toISOString(),
-          service: 'gateway-auth',
-          version: '2.0.0',
-        },
-      };
-    } catch (error) {
-      request.log.error(error);
-      return reply.status(500).send({
-        success: false,
-        error: 'Failed to retrieve users',
+
+    return {
+      success: true,
+      users: users.data,
+      pagination: users.pagination,
+      meta: {
         timestamp: new Date().toISOString(),
-      });
-    }
-  }
-);
+        service: 'gateway-auth',
+        version: '2.0.0',
+      },
+    };
+  } catch (error) {
+    request.log.error(error);
+    return reply.status(500).send({
+      success: false,
+      error: 'Failed to retrieve users',
+      timestamp: new Date().toISOString(),
+    });
+  }
+});
 
 // Service Proxy Routes
 
 // Comments service proxy
 fastify.register(async function (fastify) {
   fastify.addHook('preHandler', fastify.authenticate);
-<<<<<<< HEAD
-
-  fastify.all(
-    '/api/comments',
-    {
-      schema: {
-        description: 'Proxy to Comments Service - All operations',
-        tags: ['recruitment'],
-        security: [{ bearerAuth: [] }],
-        summary: 'Comments Service Proxy',
-        response: {
-          200: {
-            description: 'Response from Comments Service',
-            type: 'object',
-          },
-          401: {
-            description: 'Unauthorized - Invalid or missing token',
-            type: 'object',
-          },
-          500: {
-            description: 'Service temporarily unavailable',
-            type: 'object',
-          },
-        },
-      },
-    },
-    async (request, reply) => {
-      return proxyToService(request, reply, config.services.comments);
-    }
-  );
-
-  fastify.all(
-    '/api/comments/*',
-    {
-      schema: {
-        description:
-          'Proxy to Comments Service - All operations with path parameters',
-        tags: ['recruitment'],
-        security: [{ bearerAuth: [] }],
-        summary: 'Comments Service Proxy with Path',
-        response: {
-          200: {
-            description: 'Response from Comments Service',
-            type: 'object',
-          },
-          401: {
-            description: 'Unauthorized - Invalid or missing token',
-            type: 'object',
-          },
-          500: {
-            description: 'Service temporarily unavailable',
-            type: 'object',
-          },
-        },
-      },
-    },
-    async (request, reply) => {
-      return proxyToService(request, reply, config.services.comments);
-    }
-  );
-=======
   
   fastify.all('/api/comments', {
     schema: {
@@ -1424,73 +730,11 @@
   }, async (request, reply) => {
     return proxyToService(request, reply, config.services.comments);
   });
->>>>>>> 91b422d8
 });
 
 // Users service proxy
 fastify.register(async function (fastify) {
   fastify.addHook('preHandler', fastify.authenticate);
-<<<<<<< HEAD
-
-  fastify.all(
-    '/api/users',
-    {
-      schema: {
-        description: 'Proxy to User Management Service - All operations',
-        tags: ['users'],
-        security: [{ bearerAuth: [] }],
-        summary: 'User Management Service Proxy',
-        response: {
-          200: {
-            description: 'Response from User Management Service',
-            type: 'object',
-          },
-          401: {
-            description: 'Unauthorized - Invalid or missing token',
-            type: 'object',
-          },
-          500: {
-            description: 'Service temporarily unavailable',
-            type: 'object',
-          },
-        },
-      },
-    },
-    async (request, reply) => {
-      return proxyToService(request, reply, config.services.users);
-    }
-  );
-
-  fastify.all(
-    '/api/users/*',
-    {
-      schema: {
-        description:
-          'Proxy to User Management Service - All operations with path parameters',
-        tags: ['users'],
-        security: [{ bearerAuth: [] }],
-        summary: 'User Management Service Proxy with Path',
-        response: {
-          200: {
-            description: 'Response from User Management Service',
-            type: 'object',
-          },
-          401: {
-            description: 'Unauthorized - Invalid or missing token',
-            type: 'object',
-          },
-          500: {
-            description: 'Service temporarily unavailable',
-            type: 'object',
-          },
-        },
-      },
-    },
-    async (request, reply) => {
-      return proxyToService(request, reply, config.services.users);
-    }
-  );
-=======
   
   fastify.all('/api/users', {
     schema: {
@@ -1545,73 +789,11 @@
   }, async (request, reply) => {
     return proxyToService(request, reply, config.services.users);
   });
->>>>>>> 91b422d8
 });
 
 // Sahab service proxy
 fastify.register(async function (fastify) {
   fastify.addHook('preHandler', fastify.authenticate);
-<<<<<<< HEAD
-
-  fastify.all(
-    '/api/sahab',
-    {
-      schema: {
-        description: 'Proxy to Sahab Service - All operations',
-        tags: ['sahab'],
-        security: [{ bearerAuth: [] }],
-        summary: 'Sahab Service Proxy',
-        response: {
-          200: {
-            description: 'Response from Sahab Service',
-            type: 'object',
-          },
-          401: {
-            description: 'Unauthorized - Invalid or missing token',
-            type: 'object',
-          },
-          500: {
-            description: 'Service temporarily unavailable',
-            type: 'object',
-          },
-        },
-      },
-    },
-    async (request, reply) => {
-      return proxyToService(request, reply, config.services.sahab);
-    }
-  );
-
-  fastify.all(
-    '/api/sahab/*',
-    {
-      schema: {
-        description:
-          'Proxy to Sahab Service - All operations with path parameters',
-        tags: ['sahab'],
-        security: [{ bearerAuth: [] }],
-        summary: 'Sahab Service Proxy with Path',
-        response: {
-          200: {
-            description: 'Response from Sahab Service',
-            type: 'object',
-          },
-          401: {
-            description: 'Unauthorized - Invalid or missing token',
-            type: 'object',
-          },
-          500: {
-            description: 'Service temporarily unavailable',
-            type: 'object',
-          },
-        },
-      },
-    },
-    async (request, reply) => {
-      return proxyToService(request, reply, config.services.sahab);
-    }
-  );
-=======
   
   fastify.all('/api/sahab', {
     schema: {
@@ -1666,7 +848,6 @@
   }, async (request, reply) => {
     return proxyToService(request, reply, config.services.sahab);
   });
->>>>>>> 91b422d8
 });
 
 // Start the gateway
